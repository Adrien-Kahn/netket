--- conflicted
+++ resolved
@@ -16,11 +16,7 @@
 from mpi4py import MPI
 
 # 1D Lattice
-<<<<<<< HEAD
-g = nk.graph.Hypercube(length=20, ndim=1, pbc=True)
-=======
 g = nk.graph.Hypercube(length=20, n_dim=1, pbc=True)
->>>>>>> 053c5966
 
 # Hilbert space of spins on the graph
 hi = nk.hilbert.Spin(s=0.5, graph=g)
@@ -30,10 +26,7 @@
 
 # Jastrow Machine
 ma = nk.machine.Jastrow(hilbert=hi)
-<<<<<<< HEAD
-=======
 ma.init_random_parameters(seed=1234, sigma=0.01)
->>>>>>> 053c5966
 
 # Metropolis Local Sampling
 sa = nk.sampler.MetropolisLocal(machine=ma)
@@ -42,19 +35,6 @@
 op = nk.optimizer.Sgd(learning_rate=0.1)
 
 # Stochastic reconfiguration
-<<<<<<< HEAD
-gs = nk.gs.Vmc(
-    hamiltonian=ha,
-    sampler=sa,
-    optimizer=op,
-    nsamples=4000,
-    niter_opt=300,
-    output_file='test',
-    diag_shift=0.1,
-    method='Sr')
-
-gs.Run()
-=======
 gs = nk.variational.Vmc(
     hamiltonian=ha,
     sampler=sa,
@@ -63,5 +43,4 @@
     diag_shift=0.1,
     method='Sr')
 
-gs.run(output_prefix='test', n_iter=300)
->>>>>>> 053c5966
+gs.run(output_prefix='test', n_iter=300)